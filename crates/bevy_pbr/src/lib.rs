#![expect(missing_docs, reason = "Not all docs are written yet, see #3492.")]
#![cfg_attr(docsrs, feature(doc_auto_cfg))]
#![forbid(unsafe_code)]
#![doc(
    html_logo_url = "https://bevyengine.org/assets/icon.png",
    html_favicon_url = "https://bevyengine.org/assets/icon.png"
)]

extern crate alloc;

#[cfg(feature = "meshlet")]
mod meshlet;
pub mod wireframe;

/// Experimental features that are not yet finished. Please report any issues you encounter!
///
/// Expect bugs, missing features, compatibility issues, low performance, and/or future breaking changes.
#[cfg(feature = "meshlet")]
pub mod experimental {
    /// Render high-poly 3d meshes using an efficient GPU-driven method.
    /// See [`MeshletPlugin`](meshlet::MeshletPlugin) and [`MeshletMesh`](meshlet::MeshletMesh) for details.
    pub mod meshlet {
        pub use crate::meshlet::*;
    }
}

<<<<<<< HEAD
mod atmosphere;
mod bundle;
=======
>>>>>>> 6ea1574c
mod cluster;
mod components;
pub mod decal;
pub mod deferred;
mod extended_material;
mod fog;
mod light;
mod light_probe;
mod lightmap;
mod material;
mod material_bind_groups;
mod mesh_material;
mod parallax;
mod pbr_material;
mod prepass;
mod render;
mod ssao;
mod ssr;
mod volumetric_fog;

use crate::material_bind_groups::FallbackBindlessResources;

use bevy_color::{Color, LinearRgba};

<<<<<<< HEAD
pub use atmosphere::*;
pub use bundle::*;
=======
>>>>>>> 6ea1574c
pub use cluster::*;
pub use components::*;
pub use extended_material::*;
pub use fog::*;
pub use light::*;
pub use light_probe::*;
pub use lightmap::*;
pub use material::*;
pub use mesh_material::*;
pub use parallax::*;
pub use pbr_material::*;
pub use prepass::*;
pub use render::*;
pub use ssao::*;
pub use ssr::*;
pub use volumetric_fog::{FogVolume, VolumetricFog, VolumetricFogPlugin, VolumetricLight};

/// The PBR prelude.
///
/// This includes the most common types in this crate, re-exported for your convenience.
pub mod prelude {
    #[doc(hidden)]
    pub use crate::{
        fog::{DistanceFog, FogFalloff},
        light::{light_consts, AmbientLight, DirectionalLight, PointLight, SpotLight},
        light_probe::{environment_map::EnvironmentMapLight, LightProbe},
        material::{Material, MaterialPlugin},
        mesh_material::MeshMaterial3d,
        parallax::ParallaxMappingMethod,
        pbr_material::StandardMaterial,
        ssao::ScreenSpaceAmbientOcclusionPlugin,
    };
}

pub mod graph {
    use bevy_render::render_graph::RenderLabel;

    #[derive(Debug, Hash, PartialEq, Eq, Clone, RenderLabel)]
    pub enum NodePbr {
        /// Label for the shadow pass node.
        ShadowPass,
        /// Label for the screen space ambient occlusion render node.
        ScreenSpaceAmbientOcclusion,
        DeferredLightingPass,
        /// Label for the volumetric lighting pass.
        VolumetricFog,
        /// Label for the compute shader instance data building pass.
        GpuPreprocess,
        /// Label for the screen space reflections pass.
        ScreenSpaceReflections,
        /// Label for the indirect parameters building pass.
        BuildIndirectParameters,
    }
}

use crate::{deferred::DeferredPbrLightingPlugin, graph::NodePbr};
use bevy_app::prelude::*;
use bevy_asset::{load_internal_asset, AssetApp, Assets, Handle};
use bevy_core_pipeline::core_3d::graph::{Core3d, Node3d};
use bevy_ecs::prelude::*;
use bevy_image::Image;
use bevy_render::{
    alpha::AlphaMode,
    camera::{CameraUpdateSystem, Projection},
    extract_component::ExtractComponentPlugin,
    extract_resource::ExtractResourcePlugin,
    render_asset::prepare_assets,
    render_graph::RenderGraph,
    render_resource::Shader,
    sync_component::SyncComponentPlugin,
    texture::GpuImage,
    view::VisibilitySystems,
    ExtractSchedule, Render, RenderApp, RenderSet,
};

use bevy_transform::TransformSystem;

pub const PBR_TYPES_SHADER_HANDLE: Handle<Shader> = Handle::weak_from_u128(1708015359337029744);
pub const PBR_BINDINGS_SHADER_HANDLE: Handle<Shader> = Handle::weak_from_u128(5635987986427308186);
pub const UTILS_HANDLE: Handle<Shader> = Handle::weak_from_u128(1900548483293416725);
pub const FAST_MATH_HANDLE: Handle<Shader> = Handle::weak_from_u128(9047941325101315002);
pub const CLUSTERED_FORWARD_HANDLE: Handle<Shader> = Handle::weak_from_u128(166852093121196815);
pub const PBR_LIGHTING_HANDLE: Handle<Shader> = Handle::weak_from_u128(14170772752254856967);
pub const PBR_TRANSMISSION_HANDLE: Handle<Shader> = Handle::weak_from_u128(77319684653223658032);
pub const SHADOWS_HANDLE: Handle<Shader> = Handle::weak_from_u128(11350275143789590502);
pub const SHADOW_SAMPLING_HANDLE: Handle<Shader> = Handle::weak_from_u128(3145627513789590502);
pub const PBR_FRAGMENT_HANDLE: Handle<Shader> = Handle::weak_from_u128(2295049283805286543);
pub const PBR_SHADER_HANDLE: Handle<Shader> = Handle::weak_from_u128(4805239651767701046);
pub const PBR_PREPASS_SHADER_HANDLE: Handle<Shader> = Handle::weak_from_u128(9407115064344201137);
pub const PBR_FUNCTIONS_HANDLE: Handle<Shader> = Handle::weak_from_u128(16550102964439850292);
pub const PBR_AMBIENT_HANDLE: Handle<Shader> = Handle::weak_from_u128(2441520459096337034);
pub const PARALLAX_MAPPING_SHADER_HANDLE: Handle<Shader> =
    Handle::weak_from_u128(17035894873630133905);
pub const VIEW_TRANSFORMATIONS_SHADER_HANDLE: Handle<Shader> =
    Handle::weak_from_u128(2098345702398750291);
pub const PBR_PREPASS_FUNCTIONS_SHADER_HANDLE: Handle<Shader> =
    Handle::weak_from_u128(73204817249182637);
pub const PBR_DEFERRED_TYPES_HANDLE: Handle<Shader> = Handle::weak_from_u128(3221241127431430599);
pub const PBR_DEFERRED_FUNCTIONS_HANDLE: Handle<Shader> = Handle::weak_from_u128(72019026415438599);
pub const RGB9E5_FUNCTIONS_HANDLE: Handle<Shader> = Handle::weak_from_u128(2659010996143919192);
const MESHLET_VISIBILITY_BUFFER_RESOLVE_SHADER_HANDLE: Handle<Shader> =
    Handle::weak_from_u128(2325134235233421);

pub const TONEMAPPING_LUT_TEXTURE_BINDING_INDEX: u32 = 23;
pub const TONEMAPPING_LUT_SAMPLER_BINDING_INDEX: u32 = 24;

/// Sets up the entire PBR infrastructure of bevy.
pub struct PbrPlugin {
    /// Controls if the prepass is enabled for the [`StandardMaterial`].
    /// For more information about what a prepass is, see the [`bevy_core_pipeline::prepass`] docs.
    pub prepass_enabled: bool,
    /// Controls if [`DeferredPbrLightingPlugin`] is added.
    pub add_default_deferred_lighting_plugin: bool,
    /// Controls if GPU [`MeshUniform`] building is enabled.
    ///
    /// This requires compute shader support and so will be forcibly disabled if
    /// the platform doesn't support those.
    pub use_gpu_instance_buffer_builder: bool,
}

impl Default for PbrPlugin {
    fn default() -> Self {
        Self {
            prepass_enabled: true,
            add_default_deferred_lighting_plugin: true,
            use_gpu_instance_buffer_builder: true,
        }
    }
}

impl Plugin for PbrPlugin {
    fn build(&self, app: &mut App) {
        load_internal_asset!(
            app,
            PBR_TYPES_SHADER_HANDLE,
            "render/pbr_types.wgsl",
            Shader::from_wgsl
        );
        load_internal_asset!(
            app,
            PBR_BINDINGS_SHADER_HANDLE,
            "render/pbr_bindings.wgsl",
            Shader::from_wgsl
        );
        load_internal_asset!(app, UTILS_HANDLE, "render/utils.wgsl", Shader::from_wgsl);
        load_internal_asset!(
            app,
            FAST_MATH_HANDLE,
            "render/fast_math.wgsl",
            Shader::from_wgsl
        );
        load_internal_asset!(
            app,
            CLUSTERED_FORWARD_HANDLE,
            "render/clustered_forward.wgsl",
            Shader::from_wgsl
        );
        load_internal_asset!(
            app,
            PBR_LIGHTING_HANDLE,
            "render/pbr_lighting.wgsl",
            Shader::from_wgsl
        );
        load_internal_asset!(
            app,
            PBR_TRANSMISSION_HANDLE,
            "render/pbr_transmission.wgsl",
            Shader::from_wgsl
        );
        load_internal_asset!(
            app,
            SHADOWS_HANDLE,
            "render/shadows.wgsl",
            Shader::from_wgsl
        );
        load_internal_asset!(
            app,
            PBR_DEFERRED_TYPES_HANDLE,
            "deferred/pbr_deferred_types.wgsl",
            Shader::from_wgsl
        );
        load_internal_asset!(
            app,
            PBR_DEFERRED_FUNCTIONS_HANDLE,
            "deferred/pbr_deferred_functions.wgsl",
            Shader::from_wgsl
        );
        load_internal_asset!(
            app,
            SHADOW_SAMPLING_HANDLE,
            "render/shadow_sampling.wgsl",
            Shader::from_wgsl
        );
        load_internal_asset!(
            app,
            PBR_FUNCTIONS_HANDLE,
            "render/pbr_functions.wgsl",
            Shader::from_wgsl
        );
        load_internal_asset!(
            app,
            RGB9E5_FUNCTIONS_HANDLE,
            "render/rgb9e5.wgsl",
            Shader::from_wgsl
        );
        load_internal_asset!(
            app,
            PBR_AMBIENT_HANDLE,
            "render/pbr_ambient.wgsl",
            Shader::from_wgsl
        );
        load_internal_asset!(
            app,
            PBR_FRAGMENT_HANDLE,
            "render/pbr_fragment.wgsl",
            Shader::from_wgsl
        );
        load_internal_asset!(app, PBR_SHADER_HANDLE, "render/pbr.wgsl", Shader::from_wgsl);
        load_internal_asset!(
            app,
            PBR_PREPASS_FUNCTIONS_SHADER_HANDLE,
            "render/pbr_prepass_functions.wgsl",
            Shader::from_wgsl
        );
        load_internal_asset!(
            app,
            PBR_PREPASS_SHADER_HANDLE,
            "render/pbr_prepass.wgsl",
            Shader::from_wgsl
        );
        load_internal_asset!(
            app,
            PARALLAX_MAPPING_SHADER_HANDLE,
            "render/parallax_mapping.wgsl",
            Shader::from_wgsl
        );
        load_internal_asset!(
            app,
            VIEW_TRANSFORMATIONS_SHADER_HANDLE,
            "render/view_transformations.wgsl",
            Shader::from_wgsl
        );
        // Setup dummy shaders for when MeshletPlugin is not used to prevent shader import errors.
        load_internal_asset!(
            app,
            MESHLET_VISIBILITY_BUFFER_RESOLVE_SHADER_HANDLE,
            "meshlet/dummy_visibility_buffer_resolve.wgsl",
            Shader::from_wgsl
        );

        app.register_asset_reflect::<StandardMaterial>()
            .register_type::<AmbientLight>()
            .register_type::<CascadeShadowConfig>()
            .register_type::<Cascades>()
            .register_type::<CascadesVisibleEntities>()
            .register_type::<VisibleMeshEntities>()
            .register_type::<ClusterConfig>()
            .register_type::<CubemapVisibleEntities>()
            .register_type::<DirectionalLight>()
            .register_type::<DirectionalLightShadowMap>()
            .register_type::<NotShadowCaster>()
            .register_type::<NotShadowReceiver>()
            .register_type::<PointLight>()
            .register_type::<PointLightShadowMap>()
            .register_type::<SpotLight>()
            .register_type::<ShadowFilteringMethod>()
            .init_resource::<AmbientLight>()
            .init_resource::<GlobalVisibleClusterableObjects>()
            .init_resource::<DirectionalLightShadowMap>()
            .init_resource::<PointLightShadowMap>()
            .register_type::<DefaultOpaqueRendererMethod>()
            .init_resource::<DefaultOpaqueRendererMethod>()
            .add_plugins((
                MeshRenderPlugin {
                    use_gpu_instance_buffer_builder: self.use_gpu_instance_buffer_builder,
                },
                MaterialPlugin::<StandardMaterial> {
                    prepass_enabled: self.prepass_enabled,
                    ..Default::default()
                },
                ScreenSpaceAmbientOcclusionPlugin,
                ExtractResourcePlugin::<AmbientLight>::default(),
                FogPlugin,
                ExtractResourcePlugin::<DefaultOpaqueRendererMethod>::default(),
                ExtractComponentPlugin::<ShadowFilteringMethod>::default(),
                LightmapPlugin,
                LightProbePlugin,
                PbrProjectionPlugin,
                GpuMeshPreprocessPlugin {
                    use_gpu_instance_buffer_builder: self.use_gpu_instance_buffer_builder,
                },
                VolumetricFogPlugin,
                ScreenSpaceReflectionsPlugin,
            ))
            .add_plugins((
                decal::ForwardDecalPlugin,
                SyncComponentPlugin::<DirectionalLight>::default(),
                SyncComponentPlugin::<PointLight>::default(),
                SyncComponentPlugin::<SpotLight>::default(),
                ExtractComponentPlugin::<AmbientLight>::default(),
            ))
            .add_plugins(AtmospherePlugin)
            .configure_sets(
                PostUpdate,
                (
                    SimulationLightSystems::AddClusters,
                    SimulationLightSystems::AssignLightsToClusters,
                )
                    .chain(),
            )
            .configure_sets(
                PostUpdate,
                SimulationLightSystems::UpdateDirectionalLightCascades
                    .ambiguous_with(SimulationLightSystems::UpdateDirectionalLightCascades),
            )
            .configure_sets(
                PostUpdate,
                SimulationLightSystems::CheckLightVisibility
                    .ambiguous_with(SimulationLightSystems::CheckLightVisibility),
            )
            .add_systems(
                PostUpdate,
                (
                    add_clusters
                        .in_set(SimulationLightSystems::AddClusters)
                        .after(CameraUpdateSystem),
                    assign_objects_to_clusters
                        .in_set(SimulationLightSystems::AssignLightsToClusters)
                        .after(TransformSystem::TransformPropagate)
                        .after(VisibilitySystems::CheckVisibility)
                        .after(CameraUpdateSystem),
                    clear_directional_light_cascades
                        .in_set(SimulationLightSystems::UpdateDirectionalLightCascades)
                        .after(TransformSystem::TransformPropagate)
                        .after(CameraUpdateSystem),
                    update_directional_light_frusta
                        .in_set(SimulationLightSystems::UpdateLightFrusta)
                        // This must run after CheckVisibility because it relies on `ViewVisibility`
                        .after(VisibilitySystems::CheckVisibility)
                        .after(TransformSystem::TransformPropagate)
                        .after(SimulationLightSystems::UpdateDirectionalLightCascades)
                        // We assume that no entity will be both a directional light and a spot light,
                        // so these systems will run independently of one another.
                        // FIXME: Add an archetype invariant for this https://github.com/bevyengine/bevy/issues/1481.
                        .ambiguous_with(update_spot_light_frusta),
                    update_point_light_frusta
                        .in_set(SimulationLightSystems::UpdateLightFrusta)
                        .after(TransformSystem::TransformPropagate)
                        .after(SimulationLightSystems::AssignLightsToClusters),
                    update_spot_light_frusta
                        .in_set(SimulationLightSystems::UpdateLightFrusta)
                        .after(TransformSystem::TransformPropagate)
                        .after(SimulationLightSystems::AssignLightsToClusters),
                    (
                        check_dir_light_mesh_visibility,
                        check_point_light_mesh_visibility,
                    )
                        .in_set(SimulationLightSystems::CheckLightVisibility)
                        .after(VisibilitySystems::CalculateBounds)
                        .after(TransformSystem::TransformPropagate)
                        .after(SimulationLightSystems::UpdateLightFrusta)
                        // NOTE: This MUST be scheduled AFTER the core renderer visibility check
                        // because that resets entity `ViewVisibility` for the first view
                        // which would override any results from this otherwise
                        .after(VisibilitySystems::CheckVisibility),
                ),
            );

        if self.add_default_deferred_lighting_plugin {
            app.add_plugins(DeferredPbrLightingPlugin);
        }

        // Initialize the default material handle.
        app.world_mut()
            .resource_mut::<Assets<StandardMaterial>>()
            .insert(
                &Handle::<StandardMaterial>::default(),
                StandardMaterial {
                    base_color: Color::srgb(1.0, 0.0, 0.5),
                    ..Default::default()
                },
            );

        let Some(render_app) = app.get_sub_app_mut(RenderApp) else {
            return;
        };

        // Extract the required data from the main world
        render_app
            .add_systems(ExtractSchedule, (extract_clusters, extract_lights))
            .add_systems(
                Render,
                (
                    prepare_lights
                        .in_set(RenderSet::ManageViews)
                        .after(prepare_assets::<GpuImage>),
                    prepare_clusters.in_set(RenderSet::PrepareResources),
                ),
            )
            .init_resource::<LightMeta>();

        render_app.world_mut().add_observer(add_light_view_entities);
        render_app
            .world_mut()
            .add_observer(remove_light_view_entities);
        render_app.world_mut().add_observer(extracted_light_removed);

        let shadow_pass_node = ShadowPassNode::new(render_app.world_mut());
        let mut graph = render_app.world_mut().resource_mut::<RenderGraph>();
        let draw_3d_graph = graph.get_sub_graph_mut(Core3d).unwrap();
        draw_3d_graph.add_node(NodePbr::ShadowPass, shadow_pass_node);
        draw_3d_graph.add_node_edge(NodePbr::ShadowPass, Node3d::StartMainPass);
    }

    fn finish(&self, app: &mut App) {
        let Some(render_app) = app.get_sub_app_mut(RenderApp) else {
            return;
        };

        // Extract the required data from the main world
        render_app
            .init_resource::<ShadowSamplers>()
            .init_resource::<GlobalClusterableObjectMeta>()
            .init_resource::<FallbackBindlessResources>();
    }
}

/// Camera projection PBR functionality.
#[derive(Default)]
pub struct PbrProjectionPlugin;
impl Plugin for PbrProjectionPlugin {
    fn build(&self, app: &mut App) {
        app.add_systems(
            PostUpdate,
            build_directional_light_cascades
                .in_set(SimulationLightSystems::UpdateDirectionalLightCascades)
                .after(clear_directional_light_cascades),
        );
    }
}<|MERGE_RESOLUTION|>--- conflicted
+++ resolved
@@ -24,11 +24,7 @@
     }
 }
 
-<<<<<<< HEAD
 mod atmosphere;
-mod bundle;
-=======
->>>>>>> 6ea1574c
 mod cluster;
 mod components;
 pub mod decal;
@@ -53,11 +49,7 @@
 
 use bevy_color::{Color, LinearRgba};
 
-<<<<<<< HEAD
 pub use atmosphere::*;
-pub use bundle::*;
-=======
->>>>>>> 6ea1574c
 pub use cluster::*;
 pub use components::*;
 pub use extended_material::*;
