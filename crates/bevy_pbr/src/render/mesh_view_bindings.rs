use alloc::sync::Arc;
use bevy_core_pipeline::{
    core_3d::ViewTransmissionTexture,
    oit::{OitBuffers, OrderIndependentTransparencySettings},
    prepass::ViewPrepassTextures,
    tonemapping::{
        get_lut_bind_group_layout_entries, get_lut_bindings, Tonemapping, TonemappingLuts,
    },
};
use bevy_derive::{Deref, DerefMut};
use bevy_ecs::{
    component::Component,
    entity::Entity,
    query::Has,
    system::{Commands, Query, Res, Resource},
    world::{FromWorld, World},
};
use bevy_math::Vec4;
use bevy_render::{
    globals::{GlobalsBuffer, GlobalsUniform},
    render_asset::RenderAssets,
    render_resource::{binding_types::*, *},
    renderer::RenderDevice,
    texture::{BevyDefault, FallbackImage, FallbackImageMsaa, FallbackImageZero, GpuImage},
    view::{
        Msaa, RenderVisibilityRanges, ViewUniform, ViewUniforms,
        VISIBILITY_RANGES_STORAGE_BUFFER_COUNT,
    },
};
use core::{array, num::NonZero};

#[cfg(all(feature = "webgl", target_arch = "wasm32", not(feature = "webgpu")))]
use bevy_render::render_resource::binding_types::texture_cube;
use bevy_render::renderer::RenderAdapter;
#[cfg(debug_assertions)]
use bevy_utils::warn_once;
use environment_map::EnvironmentMapLight;

#[cfg(debug_assertions)]
use crate::MESH_PIPELINE_VIEW_LAYOUT_SAFE_MAX_TEXTURES;
use crate::{
    environment_map::{self, RenderViewEnvironmentMapBindGroupEntries},
    irradiance_volume::{
        self, IrradianceVolume, RenderViewIrradianceVolumeBindGroupEntries,
        IRRADIANCE_VOLUMES_ARE_USABLE,
    },
    prepass,
    resources::{AtmosphereSamplers, AtmosphereTextures},
    Atmosphere, EnvironmentMapUniformBuffer, FogMeta, GlobalClusterableObjectMeta,
    GpuClusterableObjects, GpuFog, GpuLights, LightMeta, LightProbesBuffer, LightProbesUniform,
    MeshPipeline, MeshPipelineKey, RenderViewLightProbes, ScreenSpaceAmbientOcclusionResources,
    ScreenSpaceReflectionsBuffer, ScreenSpaceReflectionsUniform, ShadowSamplers,
    ViewClusterBindings, ViewShadowBindings, CLUSTERED_FORWARD_STORAGE_BUFFER_COUNT,
};

#[derive(Clone)]
pub struct MeshPipelineViewLayout {
    pub bind_group_layout: BindGroupLayout,

    #[cfg(debug_assertions)]
    pub texture_count: usize,
}

bitflags::bitflags! {
    /// A key that uniquely identifies a [`MeshPipelineViewLayout`].
    ///
    /// Used to generate all possible layouts for the mesh pipeline in [`generate_view_layouts`],
    /// so special care must be taken to not add too many flags, as the number of possible layouts
    /// will grow exponentially.
    #[derive(Clone, Copy, Debug, PartialEq, Eq, Hash)]
    #[repr(transparent)]
    pub struct MeshPipelineViewLayoutKey: u32 {
        const MULTISAMPLED                = 1 << 0;
        const DEPTH_PREPASS               = 1 << 1;
        const NORMAL_PREPASS              = 1 << 2;
        const MOTION_VECTOR_PREPASS       = 1 << 3;
        const DEFERRED_PREPASS            = 1 << 4;
        const OIT_ENABLED                 = 1 << 5;
    }
}

impl MeshPipelineViewLayoutKey {
    // The number of possible layouts
    pub const COUNT: usize = Self::all().bits() as usize + 1;

    /// Builds a unique label for each layout based on the flags
    pub fn label(&self) -> String {
        use MeshPipelineViewLayoutKey as Key;

        format!(
            "mesh_view_layout{}{}{}{}{}{}",
            self.contains(Key::MULTISAMPLED)
                .then_some("_multisampled")
                .unwrap_or_default(),
            self.contains(Key::DEPTH_PREPASS)
                .then_some("_depth")
                .unwrap_or_default(),
            self.contains(Key::NORMAL_PREPASS)
                .then_some("_normal")
                .unwrap_or_default(),
            self.contains(Key::MOTION_VECTOR_PREPASS)
                .then_some("_motion")
                .unwrap_or_default(),
            self.contains(Key::DEFERRED_PREPASS)
                .then_some("_deferred")
                .unwrap_or_default(),
            self.contains(Key::OIT_ENABLED)
                .then_some("_oit")
                .unwrap_or_default(),
        )
    }
}

impl From<MeshPipelineKey> for MeshPipelineViewLayoutKey {
    fn from(value: MeshPipelineKey) -> Self {
        let mut result = MeshPipelineViewLayoutKey::empty();

        if value.msaa_samples() > 1 {
            result |= MeshPipelineViewLayoutKey::MULTISAMPLED;
        }
        if value.contains(MeshPipelineKey::DEPTH_PREPASS) {
            result |= MeshPipelineViewLayoutKey::DEPTH_PREPASS;
        }
        if value.contains(MeshPipelineKey::NORMAL_PREPASS) {
            result |= MeshPipelineViewLayoutKey::NORMAL_PREPASS;
        }
        if value.contains(MeshPipelineKey::MOTION_VECTOR_PREPASS) {
            result |= MeshPipelineViewLayoutKey::MOTION_VECTOR_PREPASS;
        }
        if value.contains(MeshPipelineKey::DEFERRED_PREPASS) {
            result |= MeshPipelineViewLayoutKey::DEFERRED_PREPASS;
        }
        if value.contains(MeshPipelineKey::OIT_ENABLED) {
            result |= MeshPipelineViewLayoutKey::OIT_ENABLED;
        }

        result
    }
}

impl From<Msaa> for MeshPipelineViewLayoutKey {
    fn from(value: Msaa) -> Self {
        let mut result = MeshPipelineViewLayoutKey::empty();

        if value.samples() > 1 {
            result |= MeshPipelineViewLayoutKey::MULTISAMPLED;
        }

        result
    }
}

impl From<Option<&ViewPrepassTextures>> for MeshPipelineViewLayoutKey {
    fn from(value: Option<&ViewPrepassTextures>) -> Self {
        let mut result = MeshPipelineViewLayoutKey::empty();

        if let Some(prepass_textures) = value {
            if prepass_textures.depth.is_some() {
                result |= MeshPipelineViewLayoutKey::DEPTH_PREPASS;
            }
            if prepass_textures.normal.is_some() {
                result |= MeshPipelineViewLayoutKey::NORMAL_PREPASS;
            }
            if prepass_textures.motion_vectors.is_some() {
                result |= MeshPipelineViewLayoutKey::MOTION_VECTOR_PREPASS;
            }
            if prepass_textures.deferred.is_some() {
                result |= MeshPipelineViewLayoutKey::DEFERRED_PREPASS;
            }
        }

        result
    }
}

fn buffer_layout(
    buffer_binding_type: BufferBindingType,
    has_dynamic_offset: bool,
    min_binding_size: Option<NonZero<u64>>,
) -> BindGroupLayoutEntryBuilder {
    match buffer_binding_type {
        BufferBindingType::Uniform => uniform_buffer_sized(has_dynamic_offset, min_binding_size),
        BufferBindingType::Storage { read_only } => {
            if read_only {
                storage_buffer_read_only_sized(has_dynamic_offset, min_binding_size)
            } else {
                storage_buffer_sized(has_dynamic_offset, min_binding_size)
            }
        }
    }
}

/// Returns the appropriate bind group layout vec based on the parameters
fn layout_entries(
    clustered_forward_buffer_binding_type: BufferBindingType,
    visibility_ranges_buffer_binding_type: BufferBindingType,
    layout_key: MeshPipelineViewLayoutKey,
    render_device: &RenderDevice,
    render_adapter: &RenderAdapter,
) -> Vec<BindGroupLayoutEntry> {
    let mut entries = DynamicBindGroupLayoutEntries::new_with_indices(
        ShaderStages::FRAGMENT,
        (
            // View
            (
                0,
                uniform_buffer::<ViewUniform>(true).visibility(ShaderStages::VERTEX_FRAGMENT),
            ),
            // Lights
            (1, uniform_buffer::<GpuLights>(true)),
            // Point Shadow Texture Cube Array
            (
                2,
                #[cfg(all(
                    not(feature = "ios_simulator"),
                    any(
                        not(feature = "webgl"),
                        not(target_arch = "wasm32"),
                        feature = "webgpu"
                    )
                ))]
                texture_cube_array(TextureSampleType::Depth),
                #[cfg(any(
                    feature = "ios_simulator",
                    all(feature = "webgl", target_arch = "wasm32", not(feature = "webgpu"))
                ))]
                texture_cube(TextureSampleType::Depth),
            ),
            // Point Shadow Texture Array Comparison Sampler
            (3, sampler(SamplerBindingType::Comparison)),
            // Point Shadow Texture Array Linear Sampler
            #[cfg(feature = "pbr_pcss")]
            (4, sampler(SamplerBindingType::Filtering)),
            // Directional Shadow Texture Array
            (
                5,
                #[cfg(any(
                    not(feature = "webgl"),
                    not(target_arch = "wasm32"),
                    feature = "webgpu"
                ))]
                texture_2d_array(TextureSampleType::Depth),
                #[cfg(all(feature = "webgl", target_arch = "wasm32", not(feature = "webgpu")))]
                texture_2d(TextureSampleType::Depth),
            ),
            // Directional Shadow Texture Array Comparison Sampler
            (6, sampler(SamplerBindingType::Comparison)),
            // Directional Shadow Texture Array Linear Sampler
            #[cfg(feature = "pbr_pcss")]
            (7, sampler(SamplerBindingType::Filtering)),
            // PointLights
            (
                8,
                buffer_layout(
                    clustered_forward_buffer_binding_type,
                    false,
                    Some(GpuClusterableObjects::min_size(
                        clustered_forward_buffer_binding_type,
                    )),
                ),
            ),
            // ClusteredLightIndexLists
            (
                9,
                buffer_layout(
                    clustered_forward_buffer_binding_type,
                    false,
                    Some(
                        ViewClusterBindings::min_size_clusterable_object_index_lists(
                            clustered_forward_buffer_binding_type,
                        ),
                    ),
                ),
            ),
            // ClusterOffsetsAndCounts
            (
                10,
                buffer_layout(
                    clustered_forward_buffer_binding_type,
                    false,
                    Some(ViewClusterBindings::min_size_cluster_offsets_and_counts(
                        clustered_forward_buffer_binding_type,
                    )),
                ),
            ),
            // Globals
            (
                11,
                uniform_buffer::<GlobalsUniform>(false).visibility(ShaderStages::VERTEX_FRAGMENT),
            ),
            // Fog
            (12, uniform_buffer::<GpuFog>(true)),
            // Light probes
            (13, uniform_buffer::<LightProbesUniform>(true)),
            // Visibility ranges
            (
                14,
                buffer_layout(
                    visibility_ranges_buffer_binding_type,
                    false,
                    Some(Vec4::min_size()),
                )
                .visibility(ShaderStages::VERTEX),
            ),
            // Screen space reflection settings
            (15, uniform_buffer::<ScreenSpaceReflectionsUniform>(true)),
            // Screen space ambient occlusion texture
            (
                16,
                texture_2d(TextureSampleType::Float { filterable: false }),
            ),
        ),
    );

    // EnvironmentMapLight
    let environment_map_entries = environment_map::get_bind_group_layout_entries(render_device);
    entries = entries.extend_with_indices((
        (17, environment_map_entries[0]),
        (18, environment_map_entries[1]),
        (19, environment_map_entries[2]),
        (20, environment_map_entries[3]),
    ));

    // Irradiance volumes
    if IRRADIANCE_VOLUMES_ARE_USABLE {
        let irradiance_volume_entries =
            irradiance_volume::get_bind_group_layout_entries(render_device);
        entries = entries.extend_with_indices((
            (21, irradiance_volume_entries[0]),
            (22, irradiance_volume_entries[1]),
        ));
    }

    // Tonemapping
    let tonemapping_lut_entries = get_lut_bind_group_layout_entries();
    entries = entries.extend_with_indices((
        (23, tonemapping_lut_entries[0]),
        (24, tonemapping_lut_entries[1]),
    ));

    // Prepass
    if cfg!(any(not(feature = "webgl"), not(target_arch = "wasm32")))
        || (cfg!(all(feature = "webgl", target_arch = "wasm32"))
            && !layout_key.contains(MeshPipelineViewLayoutKey::MULTISAMPLED))
    {
        for (entry, binding) in prepass::get_bind_group_layout_entries(layout_key)
            .iter()
            .zip([25, 26, 27, 28])
        {
            if let Some(entry) = entry {
                entries = entries.extend_with_indices(((binding as u32, *entry),));
            }
        }
    }

    // View Transmission Texture
    entries = entries.extend_with_indices((
        (
            29,
            texture_2d(TextureSampleType::Float { filterable: true }),
        ),
        (30, sampler(SamplerBindingType::Filtering)),
    ));

<<<<<<< HEAD
    // OIT
    if layout_key.contains(MeshPipelineViewLayoutKey::OIT_ENABLED) {
        // Check if the GPU supports writable storage buffers in the fragment shader
        // If not, we can't use OIT, so we skip the OIT bindings.
        // This is a hack to avoid errors on webgl -- the OIT plugin will warn the user that OIT
        // is not supported on their platform, so we don't need to do it here.
        if render_adapter
            .get_downlevel_capabilities()
            .flags
            .contains(DownlevelFlags::FRAGMENT_WRITABLE_STORAGE)
        {
            entries = entries.extend_with_indices((
                // oit_layers
                (31, storage_buffer_sized(false, None)),
                // oit_layer_ids,
                (32, storage_buffer_sized(false, None)),
                // oit_layer_count
                (
                    33,
                    uniform_buffer::<OrderIndependentTransparencySettings>(true),
                ),
            ));
        }
    }
=======
    // Atmosphere Lut
    entries = entries.extend_with_indices((
        (
            29,
            texture_3d(TextureSampleType::Float { filterable: true }),
        ),
        (30, sampler(SamplerBindingType::Filtering)),
    ));
>>>>>>> fdc86c5a

    entries.to_vec()
}

/// Stores the view layouts for every combination of pipeline keys.
///
/// This is wrapped in an [`Arc`] so that it can be efficiently cloned and
/// placed inside specializable pipeline types.
#[derive(Resource, Clone, Deref, DerefMut)]
pub struct MeshPipelineViewLayouts(
    pub Arc<[MeshPipelineViewLayout; MeshPipelineViewLayoutKey::COUNT]>,
);

impl FromWorld for MeshPipelineViewLayouts {
    fn from_world(world: &mut World) -> Self {
        // Generates all possible view layouts for the mesh pipeline, based on all combinations of
        // [`MeshPipelineViewLayoutKey`] flags.

        let render_device = world.resource::<RenderDevice>();
        let render_adapter = world.resource::<RenderAdapter>();

        let clustered_forward_buffer_binding_type = render_device
            .get_supported_read_only_binding_type(CLUSTERED_FORWARD_STORAGE_BUFFER_COUNT);
        let visibility_ranges_buffer_binding_type = render_device
            .get_supported_read_only_binding_type(VISIBILITY_RANGES_STORAGE_BUFFER_COUNT);

        Self(Arc::new(array::from_fn(|i| {
            let key = MeshPipelineViewLayoutKey::from_bits_truncate(i as u32);
            let entries = layout_entries(
                clustered_forward_buffer_binding_type,
                visibility_ranges_buffer_binding_type,
                key,
                render_device,
                render_adapter,
            );
            #[cfg(debug_assertions)]
            let texture_count: usize = entries
                .iter()
                .filter(|entry| matches!(entry.ty, BindingType::Texture { .. }))
                .count();

            MeshPipelineViewLayout {
                bind_group_layout: render_device
                    .create_bind_group_layout(key.label().as_str(), &entries),
                #[cfg(debug_assertions)]
                texture_count,
            }
        })))
    }
}

impl MeshPipelineViewLayouts {
    pub fn get_view_layout(&self, layout_key: MeshPipelineViewLayoutKey) -> &BindGroupLayout {
        let index = layout_key.bits() as usize;
        let layout = &self[index];

        #[cfg(debug_assertions)]
        if layout.texture_count > MESH_PIPELINE_VIEW_LAYOUT_SAFE_MAX_TEXTURES {
            // Issue our own warning here because Naga's error message is a bit cryptic in this situation
            warn_once!("Too many textures in mesh pipeline view layout, this might cause us to hit `wgpu::Limits::max_sampled_textures_per_shader_stage` in some environments.");
        }

        &layout.bind_group_layout
    }
}

/// Generates all possible view layouts for the mesh pipeline, based on all combinations of
/// [`MeshPipelineViewLayoutKey`] flags.
pub fn generate_view_layouts(
    render_device: &RenderDevice,
    render_adapter: &RenderAdapter,
    clustered_forward_buffer_binding_type: BufferBindingType,
    visibility_ranges_buffer_binding_type: BufferBindingType,
) -> [MeshPipelineViewLayout; MeshPipelineViewLayoutKey::COUNT] {
    array::from_fn(|i| {
        let key = MeshPipelineViewLayoutKey::from_bits_truncate(i as u32);
        let entries = layout_entries(
            clustered_forward_buffer_binding_type,
            visibility_ranges_buffer_binding_type,
            key,
            render_device,
            render_adapter,
        );

        #[cfg(debug_assertions)]
        let texture_count: usize = entries
            .iter()
            .filter(|entry| matches!(entry.ty, BindingType::Texture { .. }))
            .count();

        MeshPipelineViewLayout {
            bind_group_layout: render_device
                .create_bind_group_layout(key.label().as_str(), &entries),
            #[cfg(debug_assertions)]
            texture_count,
        }
    })
}

#[derive(Component)]
pub struct MeshViewBindGroup {
    pub value: BindGroup,
}

#[allow(clippy::too_many_arguments)]
pub fn prepare_mesh_view_bind_groups(
    mut commands: Commands,
    render_device: Res<RenderDevice>,
    mesh_pipeline: Res<MeshPipeline>,
    shadow_samplers: Res<ShadowSamplers>,
    (light_meta, global_light_meta): (Res<LightMeta>, Res<GlobalClusterableObjectMeta>),
    fog_meta: Res<FogMeta>,
    (view_uniforms, environment_map_uniform): (Res<ViewUniforms>, Res<EnvironmentMapUniformBuffer>),
    views: Query<(
        Entity,
        &ViewShadowBindings,
        &ViewClusterBindings,
        &Msaa,
        Option<&ScreenSpaceAmbientOcclusionResources>,
        Option<&ViewPrepassTextures>,
        Option<&ViewTransmissionTexture>,
        &Tonemapping,
        Option<&RenderViewLightProbes<EnvironmentMapLight>>,
        Option<&RenderViewLightProbes<IrradianceVolume>>,
<<<<<<< HEAD
        Has<OrderIndependentTransparencySettings>,
=======
        Option<&AtmosphereTextures>,
>>>>>>> fdc86c5a
    )>,
    (images, mut fallback_images, fallback_image, fallback_image_zero): (
        Res<RenderAssets<GpuImage>>,
        FallbackImageMsaa,
        Res<FallbackImage>,
        Res<FallbackImageZero>,
    ),
    globals_buffer: Res<GlobalsBuffer>,
    tonemapping_luts: Res<TonemappingLuts>,
    light_probes_buffer: Res<LightProbesBuffer>,
    visibility_ranges: Res<RenderVisibilityRanges>,
    ssr_buffer: Res<ScreenSpaceReflectionsBuffer>,
<<<<<<< HEAD
    oit_buffers: Res<OitBuffers>,
=======
    atmosphere_samplers: Res<AtmosphereSamplers>,
>>>>>>> fdc86c5a
) {
    if let (
        Some(view_binding),
        Some(light_binding),
        Some(clusterable_objects_binding),
        Some(globals),
        Some(fog_binding),
        Some(light_probes_binding),
        Some(visibility_ranges_buffer),
        Some(ssr_binding),
        Some(environment_map_binding),
    ) = (
        view_uniforms.uniforms.binding(),
        light_meta.view_gpu_lights.binding(),
        global_light_meta.gpu_clusterable_objects.binding(),
        globals_buffer.buffer.binding(),
        fog_meta.gpu_fogs.binding(),
        light_probes_buffer.binding(),
        visibility_ranges.buffer().buffer(),
        ssr_buffer.binding(),
        environment_map_uniform.binding(),
    ) {
        for (
            entity,
            shadow_bindings,
            cluster_bindings,
            msaa,
            ssao_resources,
            prepass_textures,
            transmission_texture,
            tonemapping,
            render_view_environment_maps,
            render_view_irradiance_volumes,
<<<<<<< HEAD
            has_oit,
=======
            atmosphere_textures,
>>>>>>> fdc86c5a
        ) in &views
        {
            let fallback_ssao = fallback_images
                .image_for_samplecount(1, TextureFormat::bevy_default())
                .texture_view
                .clone();
            let ssao_view = ssao_resources
                .map(|t| &t.screen_space_ambient_occlusion_texture.default_view)
                .unwrap_or(&fallback_ssao);

            let mut layout_key = MeshPipelineViewLayoutKey::from(*msaa)
                | MeshPipelineViewLayoutKey::from(prepass_textures);
            if has_oit {
                layout_key |= MeshPipelineViewLayoutKey::OIT_ENABLED;
            }

            let layout = &mesh_pipeline.get_view_layout(layout_key);

            let mut entries = DynamicBindGroupEntries::new_with_indices((
                (0, view_binding.clone()),
                (1, light_binding.clone()),
                (2, &shadow_bindings.point_light_depth_texture_view),
                (3, &shadow_samplers.point_light_comparison_sampler),
                #[cfg(feature = "pbr_pcss")]
                (4, &shadow_samplers.point_light_linear_sampler),
                (5, &shadow_bindings.directional_light_depth_texture_view),
                (6, &shadow_samplers.directional_light_comparison_sampler),
                #[cfg(feature = "pbr_pcss")]
                (7, &shadow_samplers.directional_light_linear_sampler),
                (8, clusterable_objects_binding.clone()),
                (
                    9,
                    cluster_bindings
                        .clusterable_object_index_lists_binding()
                        .unwrap(),
                ),
                (10, cluster_bindings.offsets_and_counts_binding().unwrap()),
                (11, globals.clone()),
                (12, fog_binding.clone()),
                (13, light_probes_binding.clone()),
                (14, visibility_ranges_buffer.as_entire_binding()),
                (15, ssr_binding.clone()),
                (16, ssao_view),
            ));

            let environment_map_bind_group_entries = RenderViewEnvironmentMapBindGroupEntries::get(
                render_view_environment_maps,
                &images,
                &fallback_image,
                &render_device,
            );

            match environment_map_bind_group_entries {
                RenderViewEnvironmentMapBindGroupEntries::Single {
                    diffuse_texture_view,
                    specular_texture_view,
                    sampler,
                } => {
                    entries = entries.extend_with_indices((
                        (17, diffuse_texture_view),
                        (18, specular_texture_view),
                        (19, sampler),
                        (20, environment_map_binding.clone()),
                    ));
                }
                RenderViewEnvironmentMapBindGroupEntries::Multiple {
                    ref diffuse_texture_views,
                    ref specular_texture_views,
                    sampler,
                } => {
                    entries = entries.extend_with_indices((
                        (17, diffuse_texture_views.as_slice()),
                        (18, specular_texture_views.as_slice()),
                        (19, sampler),
                        (20, environment_map_binding.clone()),
                    ));
                }
            }

            let irradiance_volume_bind_group_entries = if IRRADIANCE_VOLUMES_ARE_USABLE {
                Some(RenderViewIrradianceVolumeBindGroupEntries::get(
                    render_view_irradiance_volumes,
                    &images,
                    &fallback_image,
                    &render_device,
                ))
            } else {
                None
            };

            match irradiance_volume_bind_group_entries {
                Some(RenderViewIrradianceVolumeBindGroupEntries::Single {
                    texture_view,
                    sampler,
                }) => {
                    entries = entries.extend_with_indices(((21, texture_view), (22, sampler)));
                }
                Some(RenderViewIrradianceVolumeBindGroupEntries::Multiple {
                    ref texture_views,
                    sampler,
                }) => {
                    entries = entries
                        .extend_with_indices(((21, texture_views.as_slice()), (22, sampler)));
                }
                None => {}
            }

            let lut_bindings =
                get_lut_bindings(&images, &tonemapping_luts, tonemapping, &fallback_image);
            entries = entries.extend_with_indices(((23, lut_bindings.0), (24, lut_bindings.1)));

            // When using WebGL, we can't have a depth texture with multisampling
            let prepass_bindings;
            if cfg!(any(not(feature = "webgl"), not(target_arch = "wasm32"))) || msaa.samples() == 1
            {
                prepass_bindings = prepass::get_bindings(prepass_textures);
                for (binding, index) in prepass_bindings
                    .iter()
                    .map(Option::as_ref)
                    .zip([25, 26, 27, 28])
                    .flat_map(|(b, i)| b.map(|b| (b, i)))
                {
                    entries = entries.extend_with_indices(((index, binding),));
                }
            };

            let transmission_view = transmission_texture
                .map(|transmission| &transmission.view)
                .unwrap_or(&fallback_image_zero.texture_view);

            let transmission_sampler = transmission_texture
                .map(|transmission| &transmission.sampler)
                .unwrap_or(&fallback_image_zero.sampler);

            entries =
                entries.extend_with_indices(((29, transmission_view), (30, transmission_sampler)));

            if has_oit {
                if let (
                    Some(oit_layers_binding),
                    Some(oit_layer_ids_binding),
                    Some(oit_settings_binding),
                ) = (
                    oit_buffers.layers.binding(),
                    oit_buffers.layer_ids.binding(),
                    oit_buffers.settings.binding(),
                ) {
                    entries = entries.extend_with_indices((
                        (31, oit_layers_binding.clone()),
                        (32, oit_layer_ids_binding.clone()),
                        (33, oit_settings_binding.clone()),
                    ));
                }
            }

            entries = entries.extend_with_indices((
                (
                    29,
                    atmosphere_textures
                        .map(|textures| &textures.aerial_view_lut.default_view)
                        .unwrap_or(&fallback_image.d3.texture_view), //TODO: should be a black (0.0, 0.0, 0.0, 1.0) texture
                ),
                (30, &atmosphere_samplers.aerial_view_lut),
            ));

            entries = entries.extend_with_indices((
                (
                    29,
                    atmosphere_textures
                        .map(|textures| &textures.aerial_view_lut.default_view)
                        .unwrap_or(&fallback_image.d3.texture_view), //TODO: should be a black (0.0, 0.0, 0.0, 1.0) texture
                ),
                (30, &atmosphere_samplers.aerial_view_lut),
            ));

            commands.entity(entity).insert(MeshViewBindGroup {
                value: render_device.create_bind_group("mesh_view_bind_group", layout, &entries),
            });
        }
    }
}<|MERGE_RESOLUTION|>--- conflicted
+++ resolved
@@ -362,7 +362,6 @@
         (30, sampler(SamplerBindingType::Filtering)),
     ));
 
-<<<<<<< HEAD
     // OIT
     if layout_key.contains(MeshPipelineViewLayoutKey::OIT_ENABLED) {
         // Check if the GPU supports writable storage buffers in the fragment shader
@@ -387,16 +386,6 @@
             ));
         }
     }
-=======
-    // Atmosphere Lut
-    entries = entries.extend_with_indices((
-        (
-            29,
-            texture_3d(TextureSampleType::Float { filterable: true }),
-        ),
-        (30, sampler(SamplerBindingType::Filtering)),
-    ));
->>>>>>> fdc86c5a
 
     entries.to_vec()
 }
@@ -521,11 +510,7 @@
         &Tonemapping,
         Option<&RenderViewLightProbes<EnvironmentMapLight>>,
         Option<&RenderViewLightProbes<IrradianceVolume>>,
-<<<<<<< HEAD
         Has<OrderIndependentTransparencySettings>,
-=======
-        Option<&AtmosphereTextures>,
->>>>>>> fdc86c5a
     )>,
     (images, mut fallback_images, fallback_image, fallback_image_zero): (
         Res<RenderAssets<GpuImage>>,
@@ -538,11 +523,7 @@
     light_probes_buffer: Res<LightProbesBuffer>,
     visibility_ranges: Res<RenderVisibilityRanges>,
     ssr_buffer: Res<ScreenSpaceReflectionsBuffer>,
-<<<<<<< HEAD
     oit_buffers: Res<OitBuffers>,
-=======
-    atmosphere_samplers: Res<AtmosphereSamplers>,
->>>>>>> fdc86c5a
 ) {
     if let (
         Some(view_binding),
@@ -576,11 +557,7 @@
             tonemapping,
             render_view_environment_maps,
             render_view_irradiance_volumes,
-<<<<<<< HEAD
             has_oit,
-=======
-            atmosphere_textures,
->>>>>>> fdc86c5a
         ) in &views
         {
             let fallback_ssao = fallback_images
