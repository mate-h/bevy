--- conflicted
+++ resolved
@@ -60,15 +60,10 @@
     pub environment: CachedComputePipelineId,
 }
 
-<<<<<<< HEAD
-pub fn init_atmosphere_probe_layout(mut commands: Commands, render_device: Res<RenderDevice>) {
+pub fn init_atmosphere_probe_layout(mut commands: Commands) {
     const FILTERED_TEX: TextureSampleType = TextureSampleType::Float { filterable: true };
     const FILTERED_SMP: SamplerBindingType = SamplerBindingType::Filtering;
-    let environment = render_device.create_bind_group_layout(
-=======
-pub fn init_atmosphere_probe_layout(mut commands: Commands) {
     let environment = BindGroupLayoutDescriptor::new(
->>>>>>> 78d940cb
         "environment_bind_group_layout",
         &BindGroupLayoutEntries::with_indices(
             ShaderStages::COMPUTE,
@@ -121,8 +116,7 @@
     for (entity, textures) in &probes {
         let environment = render_device.create_bind_group(
             "environment_bind_group",
-<<<<<<< HEAD
-            &layouts.environment,
+            &pipeline_cache.get_bind_group_layout(&layouts.environment),
             &BindGroupEntries::with_indices((
                 (0, atmosphere_uniforms.binding().unwrap()),
                 (1, settings_uniforms.binding().unwrap()),
@@ -138,24 +132,6 @@
                 (14, &textures.aerial_view_lut.default_view),
                 (15, &samplers.aerial_view_lut),
                 (16, &textures.environment),
-=======
-            &pipeline_cache.get_bind_group_layout(&layouts.environment),
-            &BindGroupEntries::sequential((
-                atmosphere_uniforms.binding().unwrap(),
-                settings_uniforms.binding().unwrap(),
-                atmosphere_transforms.uniforms().binding().unwrap(),
-                view_uniforms.uniforms.binding().unwrap(),
-                lights_uniforms.view_gpu_lights.binding().unwrap(),
-                &textures.transmittance_lut.default_view,
-                &samplers.transmittance_lut,
-                &textures.multiscattering_lut.default_view,
-                &samplers.multiscattering_lut,
-                &textures.sky_view_lut.default_view,
-                &samplers.sky_view_lut,
-                &textures.aerial_view_lut.default_view,
-                &samplers.aerial_view_lut,
-                &textures.environment,
->>>>>>> 78d940cb
             )),
         );
 
