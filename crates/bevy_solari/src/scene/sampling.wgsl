#define_import_path bevy_solari::sampling

<<<<<<< HEAD
#import bevy_pbr::utils::{rand_vec2f, rand_range_u}
#import bevy_render::maths::PI_2
#import bevy_solari::scene_bindings::{trace_ray, RAY_T_MIN, RAY_T_MAX, light_sources, directional_lights, LIGHT_SOURCE_KIND_DIRECTIONAL, resolve_triangle_data_full}

struct SampleRandomLightResult {
=======
#import bevy_pbr::utils::{rand_f, rand_vec2f, rand_u, rand_range_u}
#import bevy_render::maths::{PI, PI_2, orthonormalize}
#import bevy_solari::scene_bindings::{trace_ray, RAY_T_MIN, RAY_T_MAX, light_sources, directional_lights, LightSource, LIGHT_SOURCE_KIND_DIRECTIONAL, resolve_triangle_data_full}

// https://www.realtimerendering.com/raytracinggems/unofficial_RayTracingGems_v1.9.pdf#0004286901.INDD%3ASec28%3A303
fn sample_cosine_hemisphere(normal: vec3<f32>, rng: ptr<function, u32>) -> vec3<f32> {
    let cos_theta = 1.0 - 2.0 * rand_f(rng);
    let phi = PI_2 * rand_f(rng);
    let sin_theta = sqrt(max(1.0 - cos_theta * cos_theta, 0.0));
    let x = normal.x + sin_theta * cos(phi);
    let y = normal.y + sin_theta * sin(phi);
    let z = normal.z + cos_theta;
    return vec3(x, y, z);
}

// https://www.pbr-book.org/3ed-2018/Monte_Carlo_Integration/2D_Sampling_with_Multidimensional_Transformations#UniformlySamplingaHemisphere
fn sample_uniform_hemisphere(normal: vec3<f32>, rng: ptr<function, u32>) -> vec3<f32> {
    let cos_theta = rand_f(rng);
    let phi = PI_2 * rand_f(rng);
    let sin_theta = sqrt(max(1.0 - cos_theta * cos_theta, 0.0));
    let x = sin_theta * cos(phi);
    let y = sin_theta * sin(phi);
    let z = cos_theta;
    return orthonormalize(normal) * vec3(x, y, z);
}

// https://www.realtimerendering.com/raytracinggems/unofficial_RayTracingGems_v1.9.pdf#0004286901.INDD%3ASec19%3A294
fn sample_disk(disk_radius: f32, rng: ptr<function, u32>) -> vec2<f32> {
    let ab = 2.0 * rand_vec2f(rng) - 1.0;
    let a = ab.x;
    var b = ab.y;
    if (b == 0.0) { b = 1.0; }

    var phi: f32;
    var r: f32;
    if (a * a > b * b) {
        r = disk_radius * a;
        phi = (PI / 4.0) * (b / a);
    } else {
        r = disk_radius * b;
        phi = (PI / 2.0) - (PI / 4.0) * (a / b);
    }

    let x = r * cos(phi);
    let y = r * sin(phi);
    return vec2(x, y);
}

struct LightSample {
    light_id: u32,
    seed: u32,
}

struct ResolvedLightSample {
    world_position: vec4<f32>,
    world_normal: vec3<f32>,
>>>>>>> f858c0d6
    radiance: vec3<f32>,
    inverse_pdf: f32,
}

struct LightContribution {
    radiance: vec3<f32>,
    inverse_pdf: f32,
    wi: vec3<f32>,
}

struct LightContributionNoPdf {
    radiance: vec3<f32>,
    wi: vec3<f32>,
}

struct GenerateRandomLightSampleResult {
    light_sample: LightSample,
    resolved_light_sample: ResolvedLightSample,
}

fn sample_random_light(ray_origin: vec3<f32>, origin_world_normal: vec3<f32>, rng: ptr<function, u32>) -> LightContribution {
    let sample = generate_random_light_sample(rng);
    var light_contribution = calculate_resolved_light_contribution(sample.resolved_light_sample, ray_origin, origin_world_normal);
    light_contribution.radiance *= trace_light_visibility(ray_origin, sample.resolved_light_sample.world_position);
    return light_contribution;
}

fn generate_random_light_sample(rng: ptr<function, u32>) -> GenerateRandomLightSampleResult {
    let light_count = arrayLength(&light_sources);
    let light_id = rand_range_u(light_count, rng);

    let light_source = light_sources[light_id];

    var triangle_id = 0u;
    if light_source.kind != LIGHT_SOURCE_KIND_DIRECTIONAL {
        let triangle_count = light_source.kind >> 1u;
        triangle_id = rand_range_u(triangle_count, rng);
    }

    let seed = rand_u(rng);
    let light_sample = LightSample((light_id << 16u) | triangle_id, seed);

    var resolved_light_sample = resolve_light_sample(light_sample, light_source);
    resolved_light_sample.inverse_pdf *= f32(light_count);

    return GenerateRandomLightSampleResult(light_sample, resolved_light_sample);
}

fn resolve_light_sample(light_sample: LightSample, light_source: LightSource) -> ResolvedLightSample {
    if light_source.kind == LIGHT_SOURCE_KIND_DIRECTIONAL {
        let directional_light = directional_lights[light_source.id];

#ifdef DIRECTIONAL_LIGHT_SOFT_SHADOWS
        // Sample a random direction within a cone whose base is the sun approximated as a disk
        // https://www.realtimerendering.com/raytracinggems/unofficial_RayTracingGems_v1.9.pdf#0004286901.INDD%3ASec30%3A305
        var rng = light_sample.seed;
        let random = rand_vec2f(&rng);
        let cos_theta = (1.0 - random.x) + random.x * directional_light.cos_theta_max;
        let sin_theta = sqrt(1.0 - cos_theta * cos_theta);
        let phi = random.y * PI_2;
        let x = cos(phi) * sin_theta;
        let y = sin(phi) * sin_theta;
        var direction_to_light = vec3(x, y, cos_theta);

        // Rotate the ray so that the cone it was sampled from is aligned with the light direction
        direction_to_light = orthonormalize(directional_light.direction_to_light) * direction_to_light;
#else
        let direction_to_light = directional_light.direction_to_light;
#endif

        return ResolvedLightSample(
            vec4(direction_to_light, 0.0),
            -direction_to_light,
            directional_light.luminance,
            directional_light.inverse_pdf,
        );
    } else {
        let triangle_count = light_source.kind >> 1u;
        let triangle_id = light_sample.light_id & 0xFFFFu;
        let barycentrics = triangle_barycentrics(light_sample.seed);
        let triangle_data = resolve_triangle_data_full(light_source.id, triangle_id, barycentrics);

        return ResolvedLightSample(
            vec4(triangle_data.world_position, 1.0),
            triangle_data.world_normal,
            triangle_data.material.emissive.rgb,
            f32(triangle_count) * triangle_data.triangle_area,
        );
    }
}

fn calculate_resolved_light_contribution(resolved_light_sample: ResolvedLightSample, ray_origin: vec3<f32>, origin_world_normal: vec3<f32>) -> LightContribution {
    let ray = resolved_light_sample.world_position.xyz - (resolved_light_sample.world_position.w * ray_origin);
    let light_distance = length(ray);
    let wi = ray / light_distance;

    let cos_theta_origin = saturate(dot(wi, origin_world_normal));
    let cos_theta_light = saturate(dot(-wi, resolved_light_sample.world_normal));
    let light_distance_squared = light_distance * light_distance;

    let radiance = resolved_light_sample.radiance * cos_theta_origin * (cos_theta_light / light_distance_squared);

    return LightContribution(radiance, resolved_light_sample.inverse_pdf, wi);
}

fn resolve_and_calculate_light_contribution(light_sample: LightSample, ray_origin: vec3<f32>, origin_world_normal: vec3<f32>) -> LightContributionNoPdf {
    let resolved_light_sample = resolve_light_sample(light_sample, light_sources[light_sample.light_id >> 16u]);
    let light_contribution = calculate_resolved_light_contribution(resolved_light_sample, ray_origin, origin_world_normal);
    return LightContributionNoPdf(light_contribution.radiance, light_contribution.wi);
}

fn trace_light_visibility(ray_origin: vec3<f32>, light_sample_world_position: vec4<f32>) -> f32 {
    var ray_direction = light_sample_world_position.xyz;
    var ray_t_max = RAY_T_MAX;

    if light_sample_world_position.w == 1.0 {
        let ray = ray_direction - ray_origin;
        let dist = length(ray);
        ray_direction = ray / dist;
        ray_t_max = dist - RAY_T_MIN - RAY_T_MIN;
    }

    if ray_t_max < RAY_T_MIN { return 0.0; }

    let ray_hit = trace_ray(ray_origin, ray_direction, RAY_T_MIN, ray_t_max, RAY_FLAG_TERMINATE_ON_FIRST_HIT);
    return f32(ray_hit.kind == RAY_QUERY_INTERSECTION_NONE);
}

fn trace_point_visibility(ray_origin: vec3<f32>, point: vec3<f32>) -> f32 {
    let ray = point - ray_origin;
    let dist = length(ray);
    let ray_direction = ray / dist;

    let ray_t_max = dist - RAY_T_MIN - RAY_T_MIN;
    if ray_t_max < RAY_T_MIN { return 0.0; }

    let ray_hit = trace_ray(ray_origin, ray_direction, RAY_T_MIN, ray_t_max, RAY_FLAG_TERMINATE_ON_FIRST_HIT);
    return f32(ray_hit.kind == RAY_QUERY_INTERSECTION_NONE);
}

// https://www.realtimerendering.com/raytracinggems/unofficial_RayTracingGems_v1.9.pdf#0004286901.INDD%3ASec22%3A297
fn triangle_barycentrics(seed: u32) -> vec3<f32> {
    var rng = seed;
    var barycentrics = rand_vec2f(&rng);
    if barycentrics.x + barycentrics.y > 1.0 { barycentrics = 1.0 - barycentrics; }
    return vec3(1.0 - barycentrics.x - barycentrics.y, barycentrics);
}<|MERGE_RESOLUTION|>--- conflicted
+++ resolved
@@ -1,69 +1,10 @@
 #define_import_path bevy_solari::sampling
 
-<<<<<<< HEAD
 #import bevy_pbr::utils::{rand_vec2f, rand_range_u}
 #import bevy_render::maths::PI_2
 #import bevy_solari::scene_bindings::{trace_ray, RAY_T_MIN, RAY_T_MAX, light_sources, directional_lights, LIGHT_SOURCE_KIND_DIRECTIONAL, resolve_triangle_data_full}
 
 struct SampleRandomLightResult {
-=======
-#import bevy_pbr::utils::{rand_f, rand_vec2f, rand_u, rand_range_u}
-#import bevy_render::maths::{PI, PI_2, orthonormalize}
-#import bevy_solari::scene_bindings::{trace_ray, RAY_T_MIN, RAY_T_MAX, light_sources, directional_lights, LightSource, LIGHT_SOURCE_KIND_DIRECTIONAL, resolve_triangle_data_full}
-
-// https://www.realtimerendering.com/raytracinggems/unofficial_RayTracingGems_v1.9.pdf#0004286901.INDD%3ASec28%3A303
-fn sample_cosine_hemisphere(normal: vec3<f32>, rng: ptr<function, u32>) -> vec3<f32> {
-    let cos_theta = 1.0 - 2.0 * rand_f(rng);
-    let phi = PI_2 * rand_f(rng);
-    let sin_theta = sqrt(max(1.0 - cos_theta * cos_theta, 0.0));
-    let x = normal.x + sin_theta * cos(phi);
-    let y = normal.y + sin_theta * sin(phi);
-    let z = normal.z + cos_theta;
-    return vec3(x, y, z);
-}
-
-// https://www.pbr-book.org/3ed-2018/Monte_Carlo_Integration/2D_Sampling_with_Multidimensional_Transformations#UniformlySamplingaHemisphere
-fn sample_uniform_hemisphere(normal: vec3<f32>, rng: ptr<function, u32>) -> vec3<f32> {
-    let cos_theta = rand_f(rng);
-    let phi = PI_2 * rand_f(rng);
-    let sin_theta = sqrt(max(1.0 - cos_theta * cos_theta, 0.0));
-    let x = sin_theta * cos(phi);
-    let y = sin_theta * sin(phi);
-    let z = cos_theta;
-    return orthonormalize(normal) * vec3(x, y, z);
-}
-
-// https://www.realtimerendering.com/raytracinggems/unofficial_RayTracingGems_v1.9.pdf#0004286901.INDD%3ASec19%3A294
-fn sample_disk(disk_radius: f32, rng: ptr<function, u32>) -> vec2<f32> {
-    let ab = 2.0 * rand_vec2f(rng) - 1.0;
-    let a = ab.x;
-    var b = ab.y;
-    if (b == 0.0) { b = 1.0; }
-
-    var phi: f32;
-    var r: f32;
-    if (a * a > b * b) {
-        r = disk_radius * a;
-        phi = (PI / 4.0) * (b / a);
-    } else {
-        r = disk_radius * b;
-        phi = (PI / 2.0) - (PI / 4.0) * (a / b);
-    }
-
-    let x = r * cos(phi);
-    let y = r * sin(phi);
-    return vec2(x, y);
-}
-
-struct LightSample {
-    light_id: u32,
-    seed: u32,
-}
-
-struct ResolvedLightSample {
-    world_position: vec4<f32>,
-    world_normal: vec3<f32>,
->>>>>>> f858c0d6
     radiance: vec3<f32>,
     inverse_pdf: f32,
 }
